--- conflicted
+++ resolved
@@ -165,8 +165,6 @@
     '''augmented hessian for Newton Raphson'''
     return newton_ah.newton(mf)
 
-<<<<<<< HEAD
-=======
 def fast_scf(mf):
     mf0 = density_fit(mf)
     mf0.conv_tol = .1
@@ -185,7 +183,6 @@
 fast_newton = fast_scf
 
 
->>>>>>> b63d4820
 def RKS(mol, *args):
     from pyscf import dft
     return dft.RKS(mol)
