#!/usr/bin/env python
#
# Authors: Qiming Sun <osirpt.sun@gmail.com>
#          Mark J. Williamson <mw529@cam.ac.uk>
#

'''
Gaussian cube file format.  Reference:
http://paulbourke.net/dataformats/cube/
http://gaussian.com/cubegen/

The output cube file has the following format

Comment line
Comment line
N_atom Ox Oy Oz         # number of atoms, followed by the coordinates of the origin
N1 vx1 vy1 vz1          # number of grids along each axis, followed by the step size in x/y/z direction.
N2 vx2 vy2 vz2          # ...
N3 vx3 vy3 vz3          # ...
Atom1 Z1 x y z          # Atomic number, charge, and coordinates of the atom
...                     # ...
AtomN ZN x y z          # ...
Data on grids           # (N1*N2) lines of records, each line has N3 elements
'''

import numpy
import time
import pyscf
from pyscf import lib
from pyscf.dft import numint, gen_grid
from pyscf.tools import grid_utils

<<<<<<< HEAD
'''
Gaussian cube file format
'''
def density(mol, outfile, dm, nx=80, ny=80, nz=80, pad=2.0, gridspacing=None):
=======
def density(mol, outfile, dm, nx=80, ny=80, nz=80):
>>>>>>> d8e2934a
    """Calculates electron density.

    Args:
        mol (Mole): Molecule to calculate the electron density for.
        outfile (str): Name of Cube file to be written.
        dm (str): Density matrix of molecule.
        nx (int): Number of grid point divisions in x direction.
           Note this is function of the molecule's size; a larger molecule
           will have a coarser representation than a smaller one for the
           same value.
        ny (int): Number of grid point divisions in y direction.
        nz (int): Number of grid point divisions in z direction.
        pad (float): Amount of padding (in Angstrom) in all dimensions that will be applied in the automatic construction of the rectangular grid volume based on the geometry of the system.
        gridspacing (float):  Distance, in Angstroms, between points in the grid, in all dimensions. This will override the nx,ny,nz the parameters. Note the following values:
               value/Angstroms  points/Bohr     Gaussian grid term
               0.1763           3                       Coarse
               0.0882           6                       Medium
               0.0441           12                      Fine

    """
    grid = grid_utils.grid(mol.atom_coords(), nx, ny, nz, pad, gridspacing)

<<<<<<< HEAD
    ngrids = grid.coords.shape[0]
=======
    coord = mol.atom_coords()
    box = numpy.max(coord,axis=0) - numpy.min(coord,axis=0) + 6
    boxorig = numpy.min(coord,axis=0) - 3
    # .../(nx-1) to get symmetric mesh
    # see also the discussion on https://github.com/sunqm/pyscf/issues/154
    xs = numpy.arange(nx) * (box[0] / (nx - 1))
    ys = numpy.arange(ny) * (box[1] / (ny - 1))
    zs = numpy.arange(nz) * (box[2] / (nz - 1))
    coords = lib.cartesian_prod([xs,ys,zs])
    coords = numpy.asarray(coords, order='C') - (-boxorig)

    ngrids = nx * ny * nz
>>>>>>> d8e2934a
    blksize = min(8000, ngrids)
    rho = numpy.empty(ngrids)
    ao = None
    for ip0, ip1 in gen_grid.prange(0, ngrids, blksize):
        ao = numint.eval_ao(mol, grid.coords[ip0:ip1], out=ao)
        rho[ip0:ip1] = numint.eval_rho(mol, ao, dm)
    rho = rho.reshape(grid.nx, grid.ny, grid.nz)

    with open(outfile, 'w') as f:
        f.write('Electron density in real space (e/Bohr^3)\n')
        f.write('PySCF Version: %s  Date: %s\n' % (pyscf.__version__, time.ctime()))
        f.write('%5d' % mol.natm)
        f.write('%12.6f%12.6f%12.6f\n' % tuple(grid.boxorig.tolist()))
        f.write('%5d%12.6f%12.6f%12.6f\n' % (grid.nx, grid.xs[1], 0, 0))
        f.write('%5d%12.6f%12.6f%12.6f\n' % (grid.ny, 0, grid.ys[1], 0))
        f.write('%5d%12.6f%12.6f%12.6f\n' % (grid.nz, 0, 0, grid.zs[1]))
        for ia in range(mol.natm):
            chg = mol.atom_charge(ia)
            f.write('%5d%12.6f'% (chg, chg))
            f.write('%12.6f%12.6f%12.6f\n' % tuple(mol.atom_coords()[ia]))

        for ix in range(grid.nx):
            for iy in range(grid.ny):
                for iz in range(0,grid.nz,6):
                    remainder  = (grid.nz-iz)
                    if (remainder > 6 ):
                        fmt = '%13.5E' * 6 + '\n'
                        f.write(fmt % tuple(rho[ix,iy,iz:iz+6].tolist()))
                    else:
                        fmt = '%13.5E' * remainder + '\n'
                        f.write(fmt % tuple(rho[ix,iy,iz:iz+remainder].tolist()))
                        break

def mep(mol, outfile, dm, nx=80, ny=80, nz=80, pad=2.0, gridspacing=None):
    """Calculates the molecular electrostatic potential (MEP).

    Args:
        mol (Mole): Molecule to calculate the MEP for.
        outfile (str): Name of Cube file to be written.
        dm (str): Density matrix of molecule.
        nx (int): Number of grid point divisions in x direction.
           Note this is function of the molecule's size; a larger molecule
           will have a coarser representation than a smaller one for the
           same value.
        ny (int): Number of grid point divisions in y direction.
        nz (int): Number of grid point divisions in z direction.
        pad (float): Amount of padding (in Angstrom) in all dimensions that will be applied in the automatic construction of the rectangular grid volume based on the geometry of the system.


    """
<<<<<<< HEAD
    grid = grid_utils.grid(mol.atom_coords(), nx, ny, nz, pad, gridspacing)
=======

    coord = mol.atom_coords()
    box = numpy.max(coord,axis=0) - numpy.min(coord,axis=0) + 6
    boxorig = numpy.min(coord,axis=0) - 3
    # .../(nx-1) to get symmetric mesh
    # see also the discussion on https://github.com/sunqm/pyscf/issues/154
    xs = numpy.arange(nx) * (box[0] / (nx - 1))
    ys = numpy.arange(ny) * (box[1] / (ny - 1))
    zs = numpy.arange(nz) * (box[2] / (nz - 1))
    coords = lib.cartesian_prod([xs,ys,zs])
    coords = numpy.asarray(coords, order='C') - (-boxorig)
>>>>>>> d8e2934a

    # Nuclear potential at given points
    Vnuc = 0
    for i in range(mol.natm):
       r = mol.atom_coord(i)
       Z = mol.atom_charge(i)
       rp = r - grid.coords
       Vnuc += Z / numpy.einsum('xi,xi->x', rp, rp)**.5

    # Potential of electron density
    Vele = []
    for p in grid.coords:
        mol.set_rinv_orig_(p)
        Vele.append(numpy.einsum('ij,ij', mol.intor('cint1e_rinv_sph'), dm))

    # MEP at each point
    MEP = Vnuc - Vele

    MEP = numpy.asarray(MEP)
    MEP = MEP.reshape(grid.nx, grid.ny, grid.nz)

    with open(outfile, 'w') as f:
        f.write('Molecular electrostatic potential in real space\n')
        f.write('PySCF Version: %s  Date: %s\n' % (pyscf.__version__, time.ctime()))
        f.write('%5d' % mol.natm)
        f.write('%12.6f%12.6f%12.6f\n' % tuple(grid.boxorig.tolist()))
        f.write('%5d%12.6f%12.6f%12.6f\n' % (grid.nx, grid.xs[1], 0, 0))
        f.write('%5d%12.6f%12.6f%12.6f\n' % (grid.ny, 0, grid.ys[1], 0))
        f.write('%5d%12.6f%12.6f%12.6f\n' % (grid.nz, 0, 0, grid.zs[1]))
        for ia in range(mol.natm):
            chg = mol.atom_charge(ia)
            f.write('%5d%12.6f'% (chg, chg))
            f.write('%12.6f%12.6f%12.6f\n' % tuple(mol.atom_coords()[ia]))

        for ix in range(grid.nx):
            for iy in range(grid.ny):
                for iz in range(0,grid.nz,6):
                    remainder  = (grid.nz-iz)
                    if (remainder > 6 ):
                        fmt = '%13.5E' * 6 + '\n'
                        f.write(fmt % tuple(MEP[ix,iy,iz:iz+6].tolist()))
                    else:
                        fmt = '%13.5E' * remainder + '\n'
                        f.write(fmt % tuple(MEP[ix,iy,iz:iz+remainder].tolist()))
                        break



if __name__ == '__main__':
    from pyscf import gto, scf
    from pyscf.tools import cubegen
    mol = gto.M(atom='O 0.00000000,  0.000000,  0.000000; H 0.761561, 0.478993, 0.00000000,; H -0.761561, 0.478993, 0.00000000,', basis='6-31g*')
    mf = scf.RHF(mol)
    mf.scf()
    cubegen.density(mol, 'h2o_den.cube', mf.make_rdm1())
    cubegen.mep(mol, 'h2o_pot.cube', mf.make_rdm1())
<|MERGE_RESOLUTION|>--- conflicted
+++ resolved
@@ -30,14 +30,7 @@
 from pyscf.dft import numint, gen_grid
 from pyscf.tools import grid_utils
 
-<<<<<<< HEAD
-'''
-Gaussian cube file format
-'''
 def density(mol, outfile, dm, nx=80, ny=80, nz=80, pad=2.0, gridspacing=None):
-=======
-def density(mol, outfile, dm, nx=80, ny=80, nz=80):
->>>>>>> d8e2934a
     """Calculates electron density.
 
     Args:
@@ -60,22 +53,7 @@
     """
     grid = grid_utils.grid(mol.atom_coords(), nx, ny, nz, pad, gridspacing)
 
-<<<<<<< HEAD
     ngrids = grid.coords.shape[0]
-=======
-    coord = mol.atom_coords()
-    box = numpy.max(coord,axis=0) - numpy.min(coord,axis=0) + 6
-    boxorig = numpy.min(coord,axis=0) - 3
-    # .../(nx-1) to get symmetric mesh
-    # see also the discussion on https://github.com/sunqm/pyscf/issues/154
-    xs = numpy.arange(nx) * (box[0] / (nx - 1))
-    ys = numpy.arange(ny) * (box[1] / (ny - 1))
-    zs = numpy.arange(nz) * (box[2] / (nz - 1))
-    coords = lib.cartesian_prod([xs,ys,zs])
-    coords = numpy.asarray(coords, order='C') - (-boxorig)
-
-    ngrids = nx * ny * nz
->>>>>>> d8e2934a
     blksize = min(8000, ngrids)
     rho = numpy.empty(ngrids)
     ao = None
@@ -126,21 +104,7 @@
 
 
     """
-<<<<<<< HEAD
     grid = grid_utils.grid(mol.atom_coords(), nx, ny, nz, pad, gridspacing)
-=======
-
-    coord = mol.atom_coords()
-    box = numpy.max(coord,axis=0) - numpy.min(coord,axis=0) + 6
-    boxorig = numpy.min(coord,axis=0) - 3
-    # .../(nx-1) to get symmetric mesh
-    # see also the discussion on https://github.com/sunqm/pyscf/issues/154
-    xs = numpy.arange(nx) * (box[0] / (nx - 1))
-    ys = numpy.arange(ny) * (box[1] / (ny - 1))
-    zs = numpy.arange(nz) * (box[2] / (nz - 1))
-    coords = lib.cartesian_prod([xs,ys,zs])
-    coords = numpy.asarray(coords, order='C') - (-boxorig)
->>>>>>> d8e2934a
 
     # Nuclear potential at given points
     Vnuc = 0
